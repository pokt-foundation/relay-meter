package main

import (
	"context"
	"encoding/json"
	"errors"
	"fmt"
	"io"
	"io/ioutil"
	"net/http"
	"net/url"
	"testing"
	"time"

	"github.com/gojektech/heimdall/httpclient"
<<<<<<< HEAD
=======
	influxdb2 "github.com/influxdata/influxdb-client-go/v2"
	"github.com/pokt-foundation/portal-db/v2/types"
>>>>>>> 85a8d43e
	"github.com/pokt-foundation/relay-meter/api"
	timeUtils "github.com/pokt-foundation/utils-go/time"
	"github.com/stretchr/testify/suite"
)

<<<<<<< HEAD
=======
var testSuiteOptions = TestClientOptions{
	InfluxDBOptions: db.InfluxDBOptions{
		URL:                 "http://localhost:8086",
		Token:               "mytoken",
		Org:                 "myorg",
		CurrentBucket:       "mainnetRelayApp10m",
		DailyBucket:         "mainnetRelayApp1d",
		CurrentOriginBucket: "mainnetOrigin60m",
	},
	mainBucket:        "mainnetRelay",
	main1mBucket:      "mainnetRelayApp1m",
	phdBaseURL:        "http://localhost:8090",
	phdAPIKey:         "test_api_key_6789",
	testUserID:        "user_1",
	relayMeterBaseURL: "http://localhost:9898",
}

>>>>>>> 85a8d43e
const testAPIKey = "test_api_key_1234"

/* To run the E2E suite use the command `make test_e2e` from the repository root.
The E2E suite also runs on all Pull Requests to the main or staging branches.

The End-to-End test suite uses a Dockerized reproduction of Relay Meter (Collector & API Server)
and all containers it depends on (Influx DB, Relay Meter Postgres DB, PHD & PHD Postgres DB).

It follows the flow:
- Populates InfluxDB with 100,000 relays with timestamps across a 24 hour period.
- Influx DB tasks collect and populate time series buckets from the main bucket.
- The Collector will collect these relays from Influx and save them to Postgres.
- The API Server will serve this relay data from Postgres via REST endpoints.

The test verifies this data by verifying it can be accessed from the API server's endpoints. */

// Sets up the suite (~1 minute due to need for Influx tasks and Collector to run) and runs all the tests.
// TODO: update e2e test to include the new relay-collection logic
func Test_RunSuite_E2E(t *testing.T) {
	if testing.Short() {
		t.Skip("skipping end to end test")
	}

	testSuite := new(RelayMeterTestSuite)
	suite.Run(t, testSuite)
}

func (ts *RelayMeterTestSuite) Test_RunTests() {
	ts.Run("Test_RelaysEndpoint", func() {
		tests := []struct {
			name string
			date time.Time
			err  error
		}{
			{
				name: "Test return value of /relays endpoint",
				date: ts.startOfDay,
				err:  nil,
			},
		}

		for _, test := range tests {
			allRelays, err := get[api.TotalRelaysResponse](ts.options.relayMeterBaseURL, "v1/relays", "", ts.dateParams, testAPIKey, ts.httpClient)
			ts.Equal(test.err, err)
			ts.NotEmpty(allRelays.Count.Success)
			ts.NotEmpty(allRelays.Count.Failure)
			ts.Equal(test.date, allRelays.From)
			ts.Equal(test.date.AddDate(0, 0, 1), allRelays.To)
		}
	})

	ts.Run("Test_AllAppRelaysEndpoint", func() {
		tests := []struct {
			name string
			date time.Time
			err  error
		}{
			{
				name: "Test return value of /relays/apps endpoint",
				date: ts.startOfDay,
				err:  nil,
			},
		}

		for _, test := range tests {
			allAppsRelays, err := get[[]api.AppRelaysResponse](ts.options.relayMeterBaseURL, "v1/relays/apps", "", ts.dateParams, testAPIKey, ts.httpClient)
			ts.Equal(test.err, err)
			for _, appRelays := range allAppsRelays {
				ts.Len(appRelays.PublicKey, 37) // Test pub keys have 37 instead of 64 characters
				ts.NotEmpty(appRelays.Count.Success)
				ts.NotEmpty(appRelays.Count.Failure)
				ts.Equal(test.date, appRelays.From)
				ts.Equal(test.date.AddDate(0, 0, 1), appRelays.To)
			}
		}
	})

	ts.Run("Test_AppRelaysEndpoint", func() {
		tests := []struct {
			name      string
			date      time.Time
			appPubKey types.PortalAppPublicKey
			err       error
		}{
			{
				name:      "Test return value of /relays/apps/{APP_PUB_KEY} endpoint",
				date:      ts.startOfDay,
				appPubKey: ts.TestRelays[0].ApplicationPublicKey,
				err:       nil,
			},
		}

		for _, test := range tests {
			appRelays, err := get[api.AppRelaysResponse](ts.options.relayMeterBaseURL, "v1/relays/apps", string(test.appPubKey), ts.dateParams, testAPIKey, ts.httpClient)
			ts.Equal(test.err, err)
			ts.Len(appRelays.PublicKey, 37) // Test pub keys have 37 instead of 64 characters
			ts.Equal(ts.TestRelays[0].ApplicationPublicKey, appRelays.PublicKey)
			ts.NotEmpty(appRelays.Count.Success)
			ts.NotEmpty(appRelays.Count.Failure)
			ts.Equal(test.date, appRelays.From)
			ts.Equal(test.date.AddDate(0, 0, 1), appRelays.To)
		}
	})

	ts.Run("Test_UserRelaysEndpoint", func() {
		tests := []struct {
			name   string
			date   time.Time
			userID types.UserID
			err    error
		}{
			{
				name:   "Test return value of /relays/users/{USER_ID} endpoint",
				date:   ts.startOfDay,
				userID: ts.options.testUserID,
				err:    nil,
			},
		}

		for _, test := range tests {
			userRelays, err := get[api.UserRelaysResponse](ts.options.relayMeterBaseURL, "v1/relays/users", string(test.userID), ts.dateParams, testAPIKey, ts.httpClient)
			ts.Equal(test.err, err)
			ts.Len(userRelays.User, 6)
			ts.Equal(ts.options.testUserID, userRelays.User)
			ts.Len(userRelays.PublicKeys, 1)
			ts.Len(userRelays.PublicKeys[0], 37) // Test pub keys have 37 instead of 64 characters
			ts.NotEmpty(userRelays.Count.Success)
			ts.NotEmpty(userRelays.Count.Failure)
			ts.Equal(test.date, userRelays.From)
			ts.Equal(test.date.AddDate(0, 0, 1), userRelays.To)
		}
	})

	ts.Run("Test_AllPortalAppRelaysEndpoint", func() {
		tests := []struct {
			name           string
			date           time.Time
			emptyRelaysApp types.PortalAppID
			err            error
		}{
			{
				name:           "Test return value of /relays/endpoints endpoint",
				date:           ts.startOfDay,
				emptyRelaysApp: "test_app_3", // test app 3 has no mock relays
				err:            nil,
			},
		}

		for _, test := range tests {
			allEndpointsRelays, err := get[[]api.PortalAppRelaysResponse](ts.options.relayMeterBaseURL, "v1/relays/endpoints", "", ts.dateParams, testAPIKey, ts.httpClient)
			ts.Equal(test.err, err)
			for _, endpointRelays := range allEndpointsRelays {
				if endpointRelays.PortalAppID == test.emptyRelaysApp {
					continue
				}

				ts.NotEmpty(endpointRelays.PortalAppID)
				ts.Len(endpointRelays.PublicKeys, 1)
				ts.Len(endpointRelays.PublicKeys[0], 37) // Test pub keys have 37 instead of 64 characters
				ts.NotEmpty(endpointRelays.Count.Success)
				ts.NotEmpty(endpointRelays.Count.Failure)
				ts.Equal(test.date, endpointRelays.From)
				ts.Equal(test.date.AddDate(0, 0, 1), endpointRelays.To)
			}
		}
	})

	ts.Run("Test_PortalAppRelaysEndpoint", func() {
		tests := []struct {
			name        string
			date        time.Time
			portalAppID types.PortalAppID
			err         error
		}{
			{
				name:        "Test return value of /relays/endpoints/{ENDPOINT_ID} endpoint",
				date:        ts.startOfDay,
				portalAppID: "test_app_1",
				err:         nil,
			},
		}

		for _, test := range tests {
			endpointRelays, err := get[api.PortalAppRelaysResponse](ts.options.relayMeterBaseURL, "v1/relays/endpoints", string(test.portalAppID), ts.dateParams, testAPIKey, ts.httpClient)
			ts.Equal(test.err, err)
			ts.Len(endpointRelays.PortalAppID, 10)
			ts.Len(endpointRelays.PublicKeys, 1)
			ts.Len(endpointRelays.PublicKeys[0], 37) // Test pub keys have 37 instead of 64 characters
			ts.NotEmpty(endpointRelays.Count.Success)
			ts.NotEmpty(endpointRelays.Count.Failure)
			ts.Equal(test.date, endpointRelays.From)
			ts.Equal(test.date.AddDate(0, 0, 1), endpointRelays.To)
		}
	})

	ts.Run("Test_AllOriginEndpoint", func() {
		tests := []struct {
			name string
			date time.Time
			err  error
		}{
			{
				name: "Test return value of /relays/origin-classification endpoint",
				date: ts.startOfDay,
				err:  nil,
			},
		}

		for _, test := range tests {
			allOriginRelays, err := get[[]api.OriginClassificationsResponse](ts.options.relayMeterBaseURL, "v1/relays/origin-classification", "", ts.dateParams, testAPIKey, ts.httpClient)
			ts.Equal(test.err, err)
			for _, originRelays := range allOriginRelays {
				ts.Len(originRelays.Origin, 20)
				ts.NotEmpty(originRelays.Count.Success)
				ts.Equal(test.date, originRelays.From)
				ts.Equal(test.date.AddDate(0, 0, 1), originRelays.To)
			}
		}
	})

	ts.Run("Test_OriginEndpoint", func() {
		tests := []struct {
			name   string
			date   time.Time
			origin types.PortalAppOrigin
			err    error
		}{
			{
				name:   "Test return value of /relays/origin-classification/{ORIGIN} endpoint",
				date:   ts.startOfDay,
				origin: ts.TestRelays[0].Origin,
				err:    nil,
			},
		}

		for _, test := range tests {
			// Must parse protocol out of URL eg. https://app.test1.io -> app.test1.io
			url, err := url.Parse(string(test.origin))
			ts.Equal(test.err, err)

			originRelays, err := get[api.OriginClassificationsResponse](ts.options.relayMeterBaseURL, "v1/relays/origin-classification", url.Host, ts.dateParams, testAPIKey, ts.httpClient)
			ts.Equal(test.err, err)
			ts.Equal(types.PortalAppOrigin(url.Host), originRelays.Origin)
			ts.Len(originRelays.Origin, 12)
			ts.NotEmpty(originRelays.Count.Success)
			ts.Equal(test.date, originRelays.From)
			ts.Equal(test.date.AddDate(0, 0, 1), originRelays.To)
		}
	})

	ts.Run("Test_AllAppLatenciesEndpoint", func() {
		tests := []struct {
			name string
			date time.Time
			err  error
		}{
			{
				name: "Test return value of /latency/apps endpoint",
				date: ts.startOfDay,
				err:  nil,
			},
		}

		for _, test := range tests {
			allAppLatencies, err := get[[]api.AppLatencyResponse](ts.options.relayMeterBaseURL, "v1/latency/apps", "", ts.dateParams, testAPIKey, ts.httpClient)
			ts.Equal(test.err, err)
			for _, appLatency := range allAppLatencies {
				ts.Len(appLatency.DailyLatency, 24)
				latencyExists := false
				for _, hourlyLatency := range appLatency.DailyLatency {
					ts.NotEmpty(hourlyLatency)
					if hourlyLatency.Latency != 0 {
						ts.NotEmpty(hourlyLatency.Latency)
						latencyExists = true
					}
				}
				ts.True(latencyExists)
				ts.Equal(appLatency.From, time.Now().UTC().Add(-23*time.Hour).Truncate(time.Hour))
				ts.Equal(appLatency.To, time.Now().UTC().Truncate(time.Hour))
				ts.Len(appLatency.PublicKey, 37) // Test pub keys have 37 instead of 64 characters
			}
		}
	})

	ts.Run("Test_AppLatenciesEndpoint", func() {
		tests := []struct {
			name      string
			date      time.Time
			appPubKey types.PortalAppPublicKey
			err       error
		}{
			{
				name:      "Test return value of /latency/apps/{APP_PUB_KEY} endpoint",
				date:      ts.startOfDay,
				appPubKey: ts.TestRelays[0].ApplicationPublicKey,
				err:       nil,
			},
		}

		for _, test := range tests {
			appLatency, err := get[api.AppLatencyResponse](ts.options.relayMeterBaseURL, "v1/latency/apps", string(test.appPubKey), ts.dateParams, testAPIKey, ts.httpClient)
			ts.Equal(test.err, err)
			ts.Len(appLatency.DailyLatency, 24)
			latencyExists := false
			for _, hourlyLatency := range appLatency.DailyLatency {
				ts.NotEmpty(hourlyLatency)
				if hourlyLatency.Latency != 0 {
					ts.NotEmpty(hourlyLatency.Latency)
					latencyExists = true
				}
			}
			ts.True(latencyExists)
			ts.Equal(appLatency.From, time.Now().UTC().Add(-23*time.Hour).Truncate(time.Hour))
			ts.Equal(appLatency.To, time.Now().UTC().Truncate(time.Hour))
			ts.Len(appLatency.PublicKey, 37) // Test pub keys have 37 instead of 64 characters
		}
	})

}

/* ---------- Relay Meter Test Suite ---------- */
var (
	ctx                      = context.Background()
	ErrResponseNotOK         = errors.New("Response not OK")
	ErrInfluxClientUnhealthy = errors.New("test influx client is unhealthy")
)

type (
	RelayMeterTestSuite struct {
		suite.Suite
		TestRelays           [10]TestRelay
<<<<<<< HEAD
		httpClient           *httpclient.Client
		startOfDay, endOfDay time.Time
		dateParams, testLBID string
		options              TestClientOptions
	}
	TestClientOptions struct {
		phdBaseURL, phdAPIKey, testUserID,
=======
		influxClient         influxdb2.Client
		httpClient           *httpclient.Client
		startOfDay, endOfDay time.Time
		dateParams, orgID    string
		options              TestClientOptions
	}
	TestClientOptions struct {
		db.InfluxDBOptions
		mainBucket, main1mBucket, orgID,
		phdBaseURL, phdAPIKey,
>>>>>>> 85a8d43e
		relayMeterBaseURL string
		testUserID types.UserID
	}
	TestRelay struct {
		ApplicationPublicKey types.PortalAppPublicKey `json:"applicationPublicKey"`
		NodePublicKey        types.PortalAppPublicKey `json:"nodePublicKey"`
		Method               string                   `json:"method"`
		Blockchain           string                   `json:"blockchain"`
		BlockchainSubdomain  string                   `json:"blockchainSubdomain"`
		Origin               types.PortalAppOrigin    `json:"origin"`
		ElapsedTime          float64                  `json:"elapsedTime"`
	}
)

// SetupSuite runs before each test suite run - takes just over 1 minute to complete
func (ts *RelayMeterTestSuite) SetupSuite() {
	ts.configureTimePeriod() // Configure time period for test

	ts.httpClient = httpclient.NewClient( // HTTP client to test API Server and populate PHD DB
		httpclient.WithHTTPTimeout(10*time.Second), httpclient.WithRetryCount(2),
	)

	err := ts.getTestRelays() // Marshals test relay JSON to array of structs
	ts.NoError(err)
	<-time.After(1 * time.Second)

	<-time.After(60 * time.Second) // Wait 65 seconds for collector to run and write to Postgres
}

// Sets the time period vars for the test (00:00.000 to 23:59:59.999 UTC of current day)
func (ts *RelayMeterTestSuite) configureTimePeriod() {
	ts.startOfDay = timeUtils.StartOfDay(time.Now().UTC())
	ts.endOfDay = ts.startOfDay.AddDate(0, 0, 1).Add(-time.Millisecond)
	ts.dateParams = fmt.Sprintf("?from=%s&to=%s", ts.startOfDay.Format(time.RFC3339), ts.endOfDay.Format(time.RFC3339))
}

// Gets the test relays JSON from the testdata directory
func (ts *RelayMeterTestSuite) getTestRelays() error {
	file, err := ioutil.ReadFile("./testdata/mock_relays.json")
	if err != nil {
		return err
	}
	testRelays := [10]TestRelay{}
	err = json.Unmarshal([]byte(file), &testRelays)
	if err != nil {
		return err
	}

	ts.TestRelays = testRelays

	return nil
}

<<<<<<< HEAD
=======
// Saves a test batch of relays to the InfluxDB mainBucket
func (ts *RelayMeterTestSuite) populateInfluxRelays() error {
	numberOfRelays := 100

	timestampInterval := (24 * time.Hour) / time.Duration(numberOfRelays)

	writeAPI := ts.influxClient.WriteAPI(ts.options.Org, ts.options.mainBucket)

	for i := 0; i < numberOfRelays; i++ {
		index := i % 10
		relay := ts.TestRelays[index]

		relayTimestamp := ts.startOfDay.Add(timestampInterval * time.Duration(i+1))
		if i == 0 {
			relayTimestamp.Add(time.Millisecond * 10)
		}
		if i == numberOfRelays-1 {
			relayTimestamp.Add(-time.Millisecond * 10)
		}

		var result string
		if i%9 != 0 {
			result = "200"
		} else {
			result = "500"
		}

		relayPoint := influxdb2.NewPoint(
			"relay",
			map[string]string{
				"applicationPublicKey": string(relay.ApplicationPublicKey),
				"nodePublicKey":        string(relay.NodePublicKey),
				"method":               relay.Method,
				"result":               result,
				"blockchain":           relay.Blockchain,
				"blockchainSubdomain":  relay.BlockchainSubdomain,
				"region":               "us-east-2",
			},
			map[string]interface{}{
				"bytes":       12345,
				"elapsedTime": relay.ElapsedTime,
			},
			relayTimestamp,
		)
		writeAPI.WritePoint(relayPoint)

		originPoint := influxdb2.NewPoint(
			"origin",
			map[string]string{
				"applicationPublicKey": string(relay.ApplicationPublicKey),
			},
			map[string]interface{}{
				"origin": relay.Origin,
			},
			relayTimestamp,
		)
		writeAPI.WritePoint(originPoint)
	}

	writeAPI.Flush()

	return nil
}

>>>>>>> 85a8d43e
// GET test util func
func get[T any](baseURL, path, id, params, apiKey string, httpClient *httpclient.Client) (T, error) {
	rawURL := fmt.Sprintf("%s/%s", baseURL, path)
	if id != "" {
		rawURL = fmt.Sprintf("%s/%s", rawURL, id)
	}
	if params != "" {
		rawURL = fmt.Sprintf("%s%s", rawURL, params)
	}

	headers := http.Header{}
	if apiKey != "" {
		headers["Authorization"] = []string{apiKey}
	}

	var data T

	response, err := httpClient.Get(rawURL, headers)
	if err != nil {
		return data, err
	}
	defer response.Body.Close()

	if response.StatusCode != http.StatusOK {
		return data, fmt.Errorf("%w. %s", ErrResponseNotOK, http.StatusText(response.StatusCode))
	}

	body, err := io.ReadAll(response.Body)
	if err != nil {
		return data, err
	}

	err = json.Unmarshal(body, &data)
	if err != nil {
		return data, err
	}

	return data, nil
}<|MERGE_RESOLUTION|>--- conflicted
+++ resolved
@@ -13,36 +13,12 @@
 	"time"
 
 	"github.com/gojektech/heimdall/httpclient"
-<<<<<<< HEAD
-=======
-	influxdb2 "github.com/influxdata/influxdb-client-go/v2"
 	"github.com/pokt-foundation/portal-db/v2/types"
->>>>>>> 85a8d43e
 	"github.com/pokt-foundation/relay-meter/api"
 	timeUtils "github.com/pokt-foundation/utils-go/time"
 	"github.com/stretchr/testify/suite"
 )
 
-<<<<<<< HEAD
-=======
-var testSuiteOptions = TestClientOptions{
-	InfluxDBOptions: db.InfluxDBOptions{
-		URL:                 "http://localhost:8086",
-		Token:               "mytoken",
-		Org:                 "myorg",
-		CurrentBucket:       "mainnetRelayApp10m",
-		DailyBucket:         "mainnetRelayApp1d",
-		CurrentOriginBucket: "mainnetOrigin60m",
-	},
-	mainBucket:        "mainnetRelay",
-	main1mBucket:      "mainnetRelayApp1m",
-	phdBaseURL:        "http://localhost:8090",
-	phdAPIKey:         "test_api_key_6789",
-	testUserID:        "user_1",
-	relayMeterBaseURL: "http://localhost:9898",
-}
-
->>>>>>> 85a8d43e
 const testAPIKey = "test_api_key_1234"
 
 /* To run the E2E suite use the command `make test_e2e` from the repository root.
@@ -374,26 +350,13 @@
 	RelayMeterTestSuite struct {
 		suite.Suite
 		TestRelays           [10]TestRelay
-<<<<<<< HEAD
 		httpClient           *httpclient.Client
 		startOfDay, endOfDay time.Time
 		dateParams, testLBID string
 		options              TestClientOptions
 	}
 	TestClientOptions struct {
-		phdBaseURL, phdAPIKey, testUserID,
-=======
-		influxClient         influxdb2.Client
-		httpClient           *httpclient.Client
-		startOfDay, endOfDay time.Time
-		dateParams, orgID    string
-		options              TestClientOptions
-	}
-	TestClientOptions struct {
-		db.InfluxDBOptions
-		mainBucket, main1mBucket, orgID,
 		phdBaseURL, phdAPIKey,
->>>>>>> 85a8d43e
 		relayMeterBaseURL string
 		testUserID types.UserID
 	}
@@ -447,73 +410,6 @@
 	return nil
 }
 
-<<<<<<< HEAD
-=======
-// Saves a test batch of relays to the InfluxDB mainBucket
-func (ts *RelayMeterTestSuite) populateInfluxRelays() error {
-	numberOfRelays := 100
-
-	timestampInterval := (24 * time.Hour) / time.Duration(numberOfRelays)
-
-	writeAPI := ts.influxClient.WriteAPI(ts.options.Org, ts.options.mainBucket)
-
-	for i := 0; i < numberOfRelays; i++ {
-		index := i % 10
-		relay := ts.TestRelays[index]
-
-		relayTimestamp := ts.startOfDay.Add(timestampInterval * time.Duration(i+1))
-		if i == 0 {
-			relayTimestamp.Add(time.Millisecond * 10)
-		}
-		if i == numberOfRelays-1 {
-			relayTimestamp.Add(-time.Millisecond * 10)
-		}
-
-		var result string
-		if i%9 != 0 {
-			result = "200"
-		} else {
-			result = "500"
-		}
-
-		relayPoint := influxdb2.NewPoint(
-			"relay",
-			map[string]string{
-				"applicationPublicKey": string(relay.ApplicationPublicKey),
-				"nodePublicKey":        string(relay.NodePublicKey),
-				"method":               relay.Method,
-				"result":               result,
-				"blockchain":           relay.Blockchain,
-				"blockchainSubdomain":  relay.BlockchainSubdomain,
-				"region":               "us-east-2",
-			},
-			map[string]interface{}{
-				"bytes":       12345,
-				"elapsedTime": relay.ElapsedTime,
-			},
-			relayTimestamp,
-		)
-		writeAPI.WritePoint(relayPoint)
-
-		originPoint := influxdb2.NewPoint(
-			"origin",
-			map[string]string{
-				"applicationPublicKey": string(relay.ApplicationPublicKey),
-			},
-			map[string]interface{}{
-				"origin": relay.Origin,
-			},
-			relayTimestamp,
-		)
-		writeAPI.WritePoint(originPoint)
-	}
-
-	writeAPI.Flush()
-
-	return nil
-}
-
->>>>>>> 85a8d43e
 // GET test util func
 func get[T any](baseURL, path, id, params, apiKey string, httpClient *httpclient.Client) (T, error) {
 	rawURL := fmt.Sprintf("%s/%s", baseURL, path)
