--- conflicted
+++ resolved
@@ -1348,20 +1348,12 @@
 }
 
 type fakeBackend struct {
-<<<<<<< HEAD
-	usage         map[time.Time]map[string]RelayCounts
-	err           error
-	todaysUsage   map[string]RelayCounts
-	todaysLatency map[string][]Latency
-	userApps      map[string][]string
-=======
-	usage             map[time.Time]map[string]RelayCounts
-	err               error
-	todaysUsage       map[string]RelayCounts
-	todaysOriginUsage map[string]RelayCounts
-	userApps          map[string][]string
->>>>>>> c383fc74
-
+	usage              map[time.Time]map[string]RelayCounts
+	err                error
+	todaysUsage        map[string]RelayCounts
+	todaysOriginUsage  map[string]RelayCounts
+	todaysLatency      map[string][]Latency
+	userApps           map[string][]string
 	todaysMetricsCalls int
 	todaysLatencyCalls int
 	dailyMetricsCalls  int
