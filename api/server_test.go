--- conflicted
+++ resolved
@@ -541,15 +541,6 @@
 	return f.allLoadBalancersResponse, f.responseErr
 }
 
-<<<<<<< HEAD
-func (f *fakeRelayMeter) AppLatency(app string) (AppLatencyResponse, error) {
-	f.requestedApp = app
-	return f.latencyResponse, f.responseErr
-}
-
-func (f *fakeRelayMeter) AllAppsLatencies() ([]AppLatencyResponse, error) {
-	return f.allLatencyResponse, f.responseErr
-=======
 func (f *fakeRelayMeter) AllRelaysOrigin(from, to time.Time) ([]OriginClassificationsResponse, error) {
 	f.requestedFrom = from
 	f.requestedTo = to
@@ -560,7 +551,15 @@
 	f.requestedFrom = from
 	f.requestedTo = to
 	return f.allClassificationsResponse[0], f.responseErr
->>>>>>> c383fc74
+}
+
+func (f *fakeRelayMeter) AllAppsLatencies() ([]AppLatencyResponse, error) {
+	return f.allLatencyResponse, f.responseErr
+}
+
+func (f *fakeRelayMeter) AppLatency(app string) (AppLatencyResponse, error) {
+	f.requestedApp = app
+	return f.latencyResponse, f.responseErr
 }
 
 func TestTimePeriod(t *testing.T) {
